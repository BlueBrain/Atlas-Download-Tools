--- conflicted
+++ resolved
@@ -31,8 +31,6 @@
 pip install -e '.[dev]'
 ```
 
-
-<<<<<<< HEAD
 ## How to use the package
 
 The package `atldld` has several functionalities to download data from [Allen Brain Institute](https://portal.brain-map.org/):
@@ -73,9 +71,6 @@
 df = get_transform(r, dataset_id=DATASET_ID)
 ```
 
-
-=======
->>>>>>> a956a7bc
 ## Funding & Acknowledgment
 
 The development of this software was supported by funding to the Blue Brain Project, a research center of the École polytechnique fédérale de Lausanne (EPFL), from the Swiss government’s ETH Board of the Swiss Federal Institutes of Technology.
