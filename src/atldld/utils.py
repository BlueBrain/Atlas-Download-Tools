# The package atldld is a tool to download atlas data.
#
# Copyright (C) 2021 EPFL/Blue Brain Project
#
# This program is free software: you can redistribute it and/or modify
# it under the terms of the GNU Lesser General Public License as published by
# the Free Software Foundation, either version 3 of the License, or
# (at your option) any later version.
#
# This program is distributed in the hope that it will be useful,
# but WITHOUT ANY WARRANTY; without even the implied warranty of
# MERCHANTABILITY or FITNESS FOR A PARTICULAR PURPOSE.  See the
# GNU Lesser General Public License for more details.
#
# You should have received a copy of the GNU Lesser General Public License
# along with this program.  If not, see <https://www.gnu.org/licenses/>.
"""A collection of utilities related to working with Allen's API.

Notes
-----
See the module `atldld.sync.py` for more elaborate functions that use these utils.
Each function here is independent and performs a very specific lower level operation.

"""

import os
import pathlib
from typing import Optional, Union

import numpy as np
import requests
from PIL import Image

from atldld.constants import GLOBAL_CACHE_FOLDER


def abi_get_request(url):
    """Request url and check the response is valid.

    Parameters
    ----------
    url : str
        URL of the request.

    Returns
    -------
    response : list or dict
         Response to the request.

    Raises
    ------
    ValueError
        If the status_code of the request is different than 200.
        (=Request failed)
    """
    r = requests.get(url)

    if not r.ok:
        raise ValueError("Request failed!")

    response = r.json()["msg"]

    return response


<<<<<<< HEAD
def get_image(
    image_id: int,
    folder: Optional[Union[str, pathlib.Path]] = None,
    expression: bool = False,
    downsample: int = 0,
) -> np.ndarray:
    """Download an image from AIBS' servers given an image ID.
=======
def get_image(image_id, folder=None, expression=False, downsample=0):
    """Get any image from Allen's database just by its id.

    Notes
    -----
    All requested images are stored in the `folder` and then read.
>>>>>>> 60f02219

    Note that all requested images are stored in the `CACHED_FOLDER`
    and then read.

    Parameters
    ----------
    image_id
        Integer representing an id of the section image.
<<<<<<< HEAD
    folder
        Local folder where image saved. If None then automatically defaults
        to `CACHE_FOLDER`.
    expression
        If True, retrieve the specified expression mask image. Otherwise,
        retrieve the specified image. See references for details.
    downsample
=======

    folder : str or LocalPath or None
        Local folder where image saved.
        If None then automatically defaults to `GLOBAL_CACHE_FOLDER`.

    expression : bool
        If True, retrieve the specified SectionImage's expression mask image.
        Otherwise, retrieve the specified SectionImage.
        See references for details.

    downsample : int or None
>>>>>>> 60f02219
       Downsampling coefficient. Both the height and width are divided
       by `2 ** downsample`.

    Returns
    -------
    img : np.ndarray
        Downloaded/locally loaded image. The dtype is np.uint8.

    Raises
    ------
    ValueError
        If the image has a wrong format (determined by the dtype).

    References
    ----------
    [1] `AllenSDK API: ImageDownloadApi <https://allensdk.readthedocs.io/
    en/latest/allensdk.api.queries.image_download_api.html#allensdk.api.
    queries.image_download_api.ImageDownloadApi>`_
    """
<<<<<<< HEAD
    folder = folder or CACHE_FOLDER
    folder = pathlib.Path(folder)
    folder.mkdir(exist_ok=True, parents=True)

    # Construct the image file name and the full path
    file_name = f"{image_id}-{downsample}"
    if expression:
        file_name += "-expression"
    image_path = folder / (file_name + ".jpg")

    # Download the image if not already in the cache
    if not image_path.exists():
        base_url = "https://api.brain-map.org/api/v2/section_image_download"
        url = f"{base_url}/{image_id}?downsample={downsample}"
=======
    folder = folder or GLOBAL_CACHE_FOLDER
    folder = str(
        folder
    )  # this should guarantee that also LocalPath works (pytest uses it)

    # Check the folder exists
    if not os.path.exists(folder):
        os.makedirs(folder)

    # Create full path
    additional_specifier = "_expression" if expression else ""
    additional_specifier += f"_{downsample}"
    path = "{}{}{}.jpg".format(folder, image_id, additional_specifier)

    # Check image exists
    if os.path.exists(path):
        img = plt.imread(path)

        if not img.dtype == np.uint8:
            raise ValueError("The dtype needs to be uint8")

        return img

    else:
        image_url = (
            f"https://api.brain-map.org/api/v2/section_image_download/{image_id}"
        )
        options = []

>>>>>>> 60f02219
        if expression:
            url += "&view=expression"

        # Download the image
        response = requests.get(url)
        response.raise_for_status()
        with image_path.open("wb") as fp:
            fp.write(response.content)

    # Read the cached image from disk
    with Image.open(image_path) as lazy_img:
        img = np.asarray(lazy_img)
    if not img.dtype == np.uint8:
        raise ValueError("The dtype needs to be uint8")

    return img


def get_experiment_list_from_gene(gene_name, axis="sagittal"):
    """Get Allen's experiments IDs for a given gene expression name.

    Parameters
    ----------
    gene_name : str
        Gene Expression name.

    axis : {"coronal", "sagittal"}
        Axis of the experiment.

    Returns
    -------
    experiment_list : list
        List of the experiment ID for a given gene expression and a given axis.
    """
    experiment_list = []

    url = (
        "https://api.brain-map.org/api/v2/data/"
        "query.json?criteria=model::SectionDataSet,rma::criteria,[failed$eq'false']"
        f",products[abbreviation$eq'Mouse'],plane_of_section[name$eq'{axis}'],"
        f"genes[acronym$eq'{gene_name}']"
    )

    response = abi_get_request(url)

    for experiment in response:
        experiment_list.append(experiment["id"])

    return experiment_list


def get_2d(image_id, ref2inp=False, add_last=False):
    """For a section image returns the 2D transformation matrix.

    Parameters
    ----------
    image_id : int
        Id of the section image.

    ref2inp : bool, optional
        If True, then reference to input image transformation matrix.
        Otherwise input to reference.

    add_last : bool
        If True then adding a row of [0, 0, 1] to be able to work
        in homogeneous coordinates.

    Returns
    -------
    np.ndarray
        Transformation matrix of shape (2, 3) if add_last=False, else (3, 3).
        The last column represents the translation and
        the potentially 3rd row is just homogeneous coordinates.

    Raises
    ------
    ValueError
        When request not successful.

    """
    # Very quick implementation

    url = (
        f"https://api.brain-map.org/api/v2/data/query.json?"
        f"criteria=model::SectionImage,rma::criteria,"
        f"[id$eq{image_id}],rma::include,alignment2d"
    )

    response = abi_get_request(url)

    temp = response[0]["alignment2d"]
    raw_linear = [
        temp["t{}_0{}".format("vs" if ref2inp else "sv", i)] for i in range(4)
    ]
    raw_translation = [
        temp["t{}_0{}".format("vs" if ref2inp else "sv", i)] for i in [4, 5]
    ]

    a = np.hstack(
        (
            np.reshape(np.array(raw_linear), (2, 2)),
            np.reshape(np.array(raw_translation), (2, 1)),
        )
    )

    if add_last:
        return np.vstack((a, [0, 0, 1]))

    else:
        return a


def get_2d_bulk(dataset_id, ref2inp=False, add_last=False):
    """Get 2D matrices for all images in a given dataset.

    Notes
    -----
    This implementation is significantly faster than simply running
    `get_2d` on each image of the dataset.


    Parameters
    ----------
    dataset_id
        Id of the section dataset.

    ref2inp : bool, optional
        If True, then reference to input image transformation matrix.
        Otherwise input to reference.

    add_last : bool
        If True then adding a row of [0, 0, 1] to each of the 2D matrices
        in order to be able to work in homogeneous coordinates.

    Returns
    -------
    res_dict : dict
        Keys represent image ids and values are tuples of (a, section_number)
        where a is the 2D matrix.

    """
    url = (
        "https://api.brain-map.org/api/v2/data/query.json?"
        "criteria=model::SectionImage,rma::criteria,"
        f"section_data_set[id$eq{dataset_id}],rma::include,alignment2d"
    )
    url += ",rma::options[num_rows$eq2000]"
    # You want to make sure no section images are censored

    response = abi_get_request(url)

    res_dict = {}
    for x in response:
        temp = x["alignment2d"]
        temp_sn = x["section_number"]
        raw_linear = [
            temp["t{}_0{}".format("vs" if ref2inp else "sv", i)] for i in range(4)
        ]
        raw_translation = [
            temp["t{}_0{}".format("vs" if ref2inp else "sv", i)] for i in [4, 5]
        ]

        res_a = np.hstack(
            (
                np.reshape(np.array(raw_linear), (2, 2)),
                np.reshape(np.array(raw_translation), (2, 1)),
            )
        )

        if add_last:
            res_dict[x["id"]] = (np.vstack((res_a, [0, 0, 1])), temp_sn)
        else:
            res_dict[x["id"]] = (res_a, temp_sn)

    return res_dict


def get_3d(dataset_id, ref2inp=False, add_last=False, return_meta=False):
    """For a section dataset returns the 3D transformation matrix.

    Parameters
    ----------
    dataset_id : int
        Id of the section dataset.

    ref2inp : bool, optional
        If True, then reference to input image transformation matrix.
         Otherwise input to reference.

    add_last : bool
        If True then adding a row of [0, 0, 0, 1]
        to be able to work in homogeneous coordinates.

    return_meta : bool
        If True then also the reference_space and the section thickness are returned.

    Returns
    -------
    a : np.ndarray
        Transformation matrix of shape (3, 4) if add_last=False, else (4, 4).
        The last column represents the translation and the potentially 4th row
        is just homogeneous coordinates.

    reference_space : int
        Reference space of the given section dataset.
        Only returned if `return_meta` is True.

    section_thickness : float
        In microns. Only returned if `return_meta` is True.

    Raises
    ------
    ValueError
        When request not successful.

    """
    url = (
        "https://api.brain-map.org/api/v2/data/query.json?"
        "criteria=model::SectionDataSet,rma::criteria,"
        f"[id$eq{dataset_id}],rma::include,alignment3d"
    )

    response = abi_get_request(url)

    temp = response[0]["alignment3d"]
    raw_linear = [
        temp["t{}_{:02d}".format("rv" if ref2inp else "vr", i)] for i in range(9)
    ]
    raw_translation = [
        temp["t{}_{:02d}".format("rv" if ref2inp else "vr", i)] for i in [9, 10, 11]
    ]

    a = np.hstack(
        (
            np.reshape(np.array(raw_linear), (3, 3)),
            np.reshape(np.array(raw_translation), (3, 1)),
        )
    )

    if add_last:
        a = np.vstack((a, [0, 0, 0, 1]))

    # RS
    rs = response[0]["reference_space_id"]

    # thickness
    thickness = response[0]["section_thickness"]

    if return_meta:
        return a, rs, thickness

    else:
        return a


def pir_to_xy_API_single(p, i, r, dataset_id, reference_space=9):
    """Convert an p, i, r in a reference space into a x, y in the image of the dataset.

    Parameters
    ----------
    p : float
        Coronal dimension (anterior -> posterior).
    i : float
        Transversal dimension (superior -> inferior).
        The y (row) coordinate in coronal sections.
    r : float
        Sagittal dimension (left -> right).
        The x (column) coordinate in coronal sections.
    dataset_id : int
        Id of the section dataset.
    reference_space : int, optional
        Reference space for which to perform the computations,
        most likely 9 is the one we always want.

    Returns
    -------
    x : float
        The x coordinate (column) in the image with id `closest_section_image_id`.
    y : float
        The y coordinate (row) in the section image with id `closest_section_image_id`.
    section_number : float
        Section number as calculated by the 3D transformation.
        Since the dataset will never contain exactly this section
        one just uses the closest section image (see `closest_section_imag_id`).

    closest_section_image_id : int
        Id of an image contained in the section dataset such that
        for the given `p`, `i`, `r` input is the closest existing approximation.

    """
    # url = 'http://api.brain-map.org/api/v2/image_to_reference/
    # {}.json?x={}&y={}'.format(image_id, x, y)
    url = (
        "https://api.brain-map.org/api/v2/reference_to_image/"
        f"{reference_space}.json?x={p}&y={i}&z={r}&"
        f"section_data_set_ids={dataset_id}"
    )

    response = abi_get_request(url)

    temp = response[0]["image_sync"]

    x, y = temp["x"], temp["y"]
    section_number = temp["section_number"]
    closest_section_image_id = temp["section_image_id"]

    return x, y, section_number, closest_section_image_id


def xy_to_pir_API_single(x, y, image_id):
    """Convert an x and y in a section image into a p, i, r in the reference space.

    Notes
    -----
    The reference space is always uniquely determined by the
    dataset the image comes from.

    Parameters
    ----------
    x : float
        The x coordinate (column) in the section image with id `image_id`.
    y : float
        The y coordinate (row) in the section image with id `image_id`.
    image_id : int
        Integer representing an id of the section image with id `image_id`.

    Returns
    -------
    p : float
        Coronal dimension (anterior -> posterior).
    i : float
        Transversal dimension (superior -> inferior).
        The y (row) coordinate in coronal sections.
    r : float
        Sagittal dimension (left -> right).
        The x (column) coordinate in coronal sections.
    """
    url = (
        "http://api.brain-map.org/api/v2/image_to_reference/"
        f"{image_id}.json?x={x}&y={y}"
    )

    response = abi_get_request(url)

    temp = response["image_to_reference"]

    p, i, r = temp["x"], temp["y"], temp["z"]

    return p, i, r


class CommonQueries:
    """A collection of very common queries."""

    @staticmethod
    def get_reference_space(dataset_id):
        """Get a reference space id for a given dataset.

        Parameters
        ----------
        dataset_id : int
            Id representing a section dataset.

        Returns
        -------
        reference_space_id : int
            Id representing the reference space.
        """
        url = (
            "http://api.brain-map.org/api/v2/data/query.json?"
            f"criteria=model::SectionDataSet,rma::criteria,[id$eq{dataset_id}]"
        )

        response = abi_get_request(url)

        if not response:
            raise ValueError("No entries for the query (maybe wrong dataset id).")

        reference_space_id = response[0]["reference_space_id"]

        return reference_space_id

    @staticmethod
    def get_axis(dataset_id):
        """Get axis for a given dataset.

        Parameters
        ----------
        dataset_id : int
            Id representing a section dataset.

        Returns
        -------
        axis : str
            Axis of the dataset images. {'sagittal', 'coronal'}
        """
        url = (
            "https://api.brain-map.org/api/v2/data/query.json?"
            f"criteria=model::SectionDataSet,rma::criteria,[id$eq{dataset_id}]"
        )

        response = abi_get_request(url)

        if not response:
            raise ValueError("No entries for the query (maybe wrong dataset id).")

        plane_of_section_id = response[0]["plane_of_section_id"]
        if plane_of_section_id == 1:
            axis = "coronal"
        elif plane_of_section_id == 2:
            axis = "sagittal"
        else:
            raise ValueError(
                f"The plane of section {plane_of_section_id} is not recognized yet."
            )

        return axis<|MERGE_RESOLUTION|>--- conflicted
+++ resolved
@@ -18,12 +18,10 @@
 
 Notes
 -----
-See the module `atldld.sync.py` for more elaborate functions that use these utils.
-Each function here is independent and performs a very specific lower level operation.
-
+See the module `atldld.sync` for more elaborate functions that use these utils.
+Each function here is independent and performs a very specific lower level
+operation.
 """
-
-import os
 import pathlib
 from typing import Optional, Union
 
@@ -63,7 +61,6 @@
     return response
 
 
-<<<<<<< HEAD
 def get_image(
     image_id: int,
     folder: Optional[Union[str, pathlib.Path]] = None,
@@ -71,43 +68,20 @@
     downsample: int = 0,
 ) -> np.ndarray:
     """Download an image from AIBS' servers given an image ID.
-=======
-def get_image(image_id, folder=None, expression=False, downsample=0):
-    """Get any image from Allen's database just by its id.
-
-    Notes
-    -----
+
     All requested images are stored in the `folder` and then read.
->>>>>>> 60f02219
-
-    Note that all requested images are stored in the `CACHED_FOLDER`
-    and then read.
 
     Parameters
     ----------
     image_id
         Integer representing an id of the section image.
-<<<<<<< HEAD
     folder
         Local folder where image saved. If None then automatically defaults
-        to `CACHE_FOLDER`.
+        to `GLOBAL_CACHE_FOLDER`.
     expression
         If True, retrieve the specified expression mask image. Otherwise,
         retrieve the specified image. See references for details.
     downsample
-=======
-
-    folder : str or LocalPath or None
-        Local folder where image saved.
-        If None then automatically defaults to `GLOBAL_CACHE_FOLDER`.
-
-    expression : bool
-        If True, retrieve the specified SectionImage's expression mask image.
-        Otherwise, retrieve the specified SectionImage.
-        See references for details.
-
-    downsample : int or None
->>>>>>> 60f02219
        Downsampling coefficient. Both the height and width are divided
        by `2 ** downsample`.
 
@@ -127,8 +101,7 @@
     en/latest/allensdk.api.queries.image_download_api.html#allensdk.api.
     queries.image_download_api.ImageDownloadApi>`_
     """
-<<<<<<< HEAD
-    folder = folder or CACHE_FOLDER
+    folder = folder or GLOBAL_CACHE_FOLDER
     folder = pathlib.Path(folder)
     folder.mkdir(exist_ok=True, parents=True)
 
@@ -142,37 +115,6 @@
     if not image_path.exists():
         base_url = "https://api.brain-map.org/api/v2/section_image_download"
         url = f"{base_url}/{image_id}?downsample={downsample}"
-=======
-    folder = folder or GLOBAL_CACHE_FOLDER
-    folder = str(
-        folder
-    )  # this should guarantee that also LocalPath works (pytest uses it)
-
-    # Check the folder exists
-    if not os.path.exists(folder):
-        os.makedirs(folder)
-
-    # Create full path
-    additional_specifier = "_expression" if expression else ""
-    additional_specifier += f"_{downsample}"
-    path = "{}{}{}.jpg".format(folder, image_id, additional_specifier)
-
-    # Check image exists
-    if os.path.exists(path):
-        img = plt.imread(path)
-
-        if not img.dtype == np.uint8:
-            raise ValueError("The dtype needs to be uint8")
-
-        return img
-
-    else:
-        image_url = (
-            f"https://api.brain-map.org/api/v2/section_image_download/{image_id}"
-        )
-        options = []
-
->>>>>>> 60f02219
         if expression:
             url += "&view=expression"
 
