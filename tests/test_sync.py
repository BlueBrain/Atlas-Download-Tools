--- conflicted
+++ resolved
@@ -15,264 +15,15 @@
 # You should have received a copy of the GNU Lesser General Public License
 # along with this program.  If not, see <https://www.gnu.org/licenses/>.
 """Test for sync.py module."""
-import pathlib
-import re
 from unittest.mock import Mock
 
 import numpy as np
 import pytest
-<<<<<<< HEAD
-import responses
-from PIL import Image
-=======
->>>>>>> 5b331207
 
 from atldld.sync import download_parallel_dataset, get_parallel_transform
 
 
-<<<<<<< HEAD
-
-# @pytest.mark.internet
-class TestSync:
-    """Collections of methods testing the sync module."""
-
-    @responses.activate
-    def test_get_reference_image(self, tmpdir, mocker):
-        """Test that it is possible to get reference images"""
-        image_id = 576989001
-        p = 400  # to fit the mocked query
-
-        # Mocks so that get_image works correctly
-        mocker.patch("os.path.exists", return_value=True)
-        fake_img = Image.fromarray(np.zeros((8000, 11400), dtype=np.uint8))
-        fake_img.save(pathlib.Path(tmpdir) / f"{image_id}-0.jpg")
-
-        # Mock the AIBS server response in get_reference_image
-        response_json = {
-            "success": True,
-            "id": 0,
-            "start_row": 0,
-            "num_rows": 1,
-            "total_rows": 1,
-            "msg": [
-                {
-                    "annotated": False,
-                    "axes": None,
-                    "bits_per_component": None,
-                    "data_set_id": 576985993,
-                    "expression_path": None,
-                    "failed": False,
-                    "height": 8000,
-                    "id": image_id,
-                    "image_height": 8000,
-                    "image_type": "Primary",
-                    "image_width": 11400,
-                    "isi_experiment_id": None,
-                    "lims1_id": None,
-                    "number_of_components": None,
-                    "ophys_experiment_id": None,
-                    "path": "/external/ctyconn/prod38"
-                    "/9900600001-0401_576928557/9900600001-0401.aff",
-                    "projection_function": None,
-                    "resolution": 1.0,
-                    "section_number": 400,
-                    "specimen_id": None,
-                    "structure_id": None,
-                    "tier_count": 7,
-                    "width": 11400,
-                    "x": 0,
-                    "y": 0,
-                }
-            ],
-        }
-        responses.add(responses.GET, re.compile(""), json=response_json)
-
-        if p % 10 == 0 and 0 <= p < 13200:
-            img = get_reference_image(p, tmpdir)
-
-            assert isinstance(img, np.ndarray)
-            assert img.shape[:2] == (8000, 11400)
-            assert np.all(np.isfinite(img))
-
-        else:
-            with pytest.raises(ValueError):
-                get_reference_image(p, tmpdir)
-
-    @pytest.mark.internet
-    @pytest.mark.parametrize("dataset_id", EXISTING_DATASET_IDS)
-    @pytest.mark.parametrize("p_list", [[10, 132.3]])
-    @pytest.mark.parametrize("i_list", [[40, 31.8]])
-    @pytest.mark.parametrize("r_list", [[49, 12.3]])
-    def test_pir_to_xy_API(self, p_list, i_list, r_list, dataset_id):
-        """Test that it works."""
-
-        p_list_wrong = [p_list[0]] * (len(p_list) + 1)
-
-        with pytest.raises(ValueError):
-            pir_to_xy_API(p_list_wrong, i_list, r_list, dataset_id=dataset_id)
-
-        (
-            x_list,
-            y_list,
-            section_number_list,
-            closest_section_image_id_list,
-        ) = pir_to_xy_API(p_list, i_list, r_list, dataset_id=dataset_id)
-
-        lng = len(p_list)
-        assert (
-            len(x_list)
-            == len(y_list)
-            == len(section_number_list)
-            == len(closest_section_image_id_list)
-            == lng
-        )
-
-        for x, y, section_number, closest_section_image_id in zip(
-            x_list, y_list, section_number_list, closest_section_image_id_list
-        ):
-            assert np.isfinite(x)
-            assert np.isfinite(y)
-            assert np.isfinite(section_number)
-            assert np.isfinite(closest_section_image_id)
-            assert isinstance(closest_section_image_id, int)
-
-    @pytest.mark.internet
-    @pytest.mark.parametrize("dataset_id", EXISTING_DATASET_IDS)
-    @pytest.mark.parametrize("p_list", [[10, 132.3]])
-    @pytest.mark.parametrize("i_list", [[40, 31.8]])
-    @pytest.mark.parametrize("r_list", [[49, 12.3]])
-    def test_pir_to_xy_local(self, p_list, i_list, r_list, dataset_id):
-        """Test that local works."""
-
-        p_list_wrong = [p_list[0]] * (len(p_list) + 1)
-
-        with pytest.raises(ValueError):
-            pir_to_xy_API(p_list_wrong, i_list, r_list, dataset_id=dataset_id)
-
-        (
-            x_list,
-            y_list,
-            section_number_list,
-            closest_section_image_id_list,
-        ) = pir_to_xy_local(p_list, i_list, r_list, dataset_id=dataset_id)
-
-        lng = len(p_list)
-        assert (
-            len(x_list)
-            == len(y_list)
-            == len(section_number_list)
-            == len(closest_section_image_id_list)
-            == lng
-        )
-
-        for x, y, section_number, closest_section_image_id in zip(
-            x_list, y_list, section_number_list, closest_section_image_id_list
-        ):
-            assert np.isfinite(x)
-            assert np.isfinite(y)
-            assert np.isfinite(section_number)
-            assert np.isfinite(closest_section_image_id)
-            assert isinstance(closest_section_image_id, int)
-
-    @pytest.mark.internet
-    @pytest.mark.parametrize("dataset_id", EXISTING_DATASET_IDS)
-    @pytest.mark.parametrize("p", [10, 20])
-    @pytest.mark.parametrize("i_list", [[40, 31.8]])
-    @pytest.mark.parametrize("r_list", [[49, 12.3]])
-    def test_pir_to_xy_local_with_axis(self, p, i_list, r_list, dataset_id):
-        """Test that local works."""
-
-        N = len(i_list)
-        p_list = [p] * N
-
-        (
-            x_list,
-            y_list,
-            section_number,
-            closest_section_image_id,
-        ) = pir_to_xy_local_with_axis(p_list, i_list, r_list, dataset_id=dataset_id)
-
-        assert len(x_list) == len(y_list) == len(i_list) == len(r_list)
-
-        assert isinstance(section_number, int)
-        assert np.isfinite(section_number)
-        assert isinstance(closest_section_image_id, int)
-        assert np.isfinite(closest_section_image_id)
-
-        for x, y in zip(x_list, y_list):
-            assert np.isfinite(x)
-            assert np.isfinite(y)
-
-    @pytest.mark.internet
-    @pytest.mark.parametrize("dataset_id", EXISTING_DATASET_IDS)
-    @pytest.mark.parametrize("p_list", [[10, 132.3, 1394]])
-    @pytest.mark.parametrize("i_list", [[40, 31.8, 1230]])
-    @pytest.mark.parametrize("r_list", [[49, 12.3, 3001.1]])
-    def test_pir_to_xy_localequalsAPI(self, p_list, i_list, r_list, dataset_id):
-        """Test that local is the same as API."""
-
-        (
-            x_list_l,
-            y_list_l,
-            section_number_list_l,
-            closest_section_image_id_list_l,
-        ) = pir_to_xy_local(
-            p_list, i_list, r_list, dataset_id=dataset_id
-        )  # noqa
-
-        (
-            x_list_a,
-            y_list_a,
-            section_number_list_a,
-            closest_section_image_id_list_a,
-        ) = pir_to_xy_API(
-            p_list, i_list, r_list, dataset_id=dataset_id
-        )  # noqa
-
-        assert x_list_l == x_list_a
-        assert y_list_l == y_list_a
-        assert section_number_list_l == section_number_list_a
-        assert closest_section_image_id_list_l == closest_section_image_id_list_a
-
-    @pytest.mark.internet
-    @pytest.mark.parametrize("image_id", EXISTING_IMAGE_IDS)
-    @pytest.mark.parametrize("x_list", [[10, 132.3]])
-    @pytest.mark.parametrize("y_list", [[40, 31.8]])
-    def test_xy_to_pir_API(self, x_list, y_list, image_id):
-        """Test that it works."""
-
-        x_list_wrong = [x_list[0]] * (len(x_list) + 1)
-
-        with pytest.raises(ValueError):
-            xy_to_pir_API(x_list_wrong, y_list, image_id=image_id)
-
-        p_list, i_list, r_list = xy_to_pir_API(x_list, y_list, image_id=image_id)
-
-        assert len(p_list) == len(i_list) == len(r_list) == len(x_list) == len(y_list)
-
-        for p, i, r in zip(p_list, i_list, r_list):
-            assert np.isfinite(p)
-            assert np.isfinite(i)
-            assert np.isfinite(r)
-
-    @pytest.mark.internet
-    @pytest.mark.parametrize("dataset_id", EXISTING_DATASET_IDS)
-    @pytest.mark.parametrize("p", [10, 2000])
-    def test_corners_coronal(self, p, dataset_id):
-        """Test that corners in rs 9 work"""
-
-        section_number, closest_section_image_id = corners_coronal(p, dataset_id)
-
-        assert isinstance(section_number, int)
-        assert isinstance(closest_section_image_id, int)
-        assert np.isfinite(section_number)
-        assert np.isfinite(closest_section_image_id)
-
-
-class TestGetTransformParallel:
-=======
 class TestGetParallelTransform:
->>>>>>> 5b331207
     @pytest.mark.parametrize(
         "downsample_ref", [25, 50]
     )  # p, i, r are divisble by these
