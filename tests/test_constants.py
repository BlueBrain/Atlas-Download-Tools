--- conflicted
+++ resolved
@@ -13,20 +13,11 @@
 # GNU Lesser General Public License for more details.
 #
 # You should have received a copy of the GNU Lesser General Public License
-<<<<<<< HEAD
 # along with this program.  If not, see <https://www.gnu.org/licenses/>.
-=======
-# along with this program.  If not, see <https://www.gnu.org/licenses/>.
-from atldld.constants import GLOBAL_CACHE_FOLDER, REF_DIM_1UM, REF_DIM_25UM
-
-
-def test_global_cache_folder():
-    assert GLOBAL_CACHE_FOLDER.exists()
-    assert GLOBAL_CACHE_FOLDER.is_dir()
+from atldld.constants import REF_DIM_1UM, REF_DIM_25UM
 
 
 def test_ref_space_dimensions_consistent():
     assert len(REF_DIM_1UM) == len(REF_DIM_25UM) == 3
     for dim_1um, dim_25um in zip(REF_DIM_1UM, REF_DIM_25UM):
-        assert dim_25um == dim_1um / 25
->>>>>>> 2ad46b0a
+        assert dim_25um == dim_1um / 25